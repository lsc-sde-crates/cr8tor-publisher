---
title: Approval Service
layout: page
parent: CR8TOR Microservices 
grand_parent: Architecture
has_children: true
---

# Approval Service

Used by the [CR8TOR service](https://github.com/lsc-sde-crates/CR8TOR) to communicate with microservices. The Approval Service effectively acts as an API gateway, taking the requests from the outside world and forwarding them to the relevant service.

The Approval Service is based on [FastAPI](https://fastapi.tiangolo.com/) application and its key activities are:

1. Validating the project data request  
2. Calling Metadata and Publish Services, i.e. working as a gateway layer.

The microservice has the following endpoints, each serving a specific function:

1. POST project/validate - Forwards call to Metadata Services at project endpoint. Returns the payload with the metadata details (available tables, columns, descriptions, data types, etc) for the request datasets.
   [Example request and response](../../metadata-service/docs/service.md#metadata-service)

2. POST project/package - Forwards call to Publish Services at package endpoint. Returns the payload with the details of created data files in the staging container.
   [Example request and response](../../publish-service/docs/service.md#publish-service)

3. POST project/publish - Forwards call to Publish Services at publish endpoint. Returns the payload with the details of data files moved to production container and the hash values calculated on them (using BagIt library).
   [Example request and response](../../publish-service/docs/service.md#publish-service)

## Configuration

### Configuration common for all services

See the main guide for the microservices, [located here](../../docs/services.md).

### Environment Variables

Environment variables required:

- `METADATA_CONTAINER_NAME`, default = `metadata-container`
  Name of the Docker container for Metadata service.
- `METADATA_CONTAINER_PORT`, default = `8002`
  Port of Metadata container which will be exposed and reachable by other services.
- `PUBLISH_CONTAINER_NAME`, default = `publish-container`
  Name of the Docker container for Publish service.
- `PUBLISH_CONTAINER_PORT`, default = `8003`
  Port of Publish container which will be exposed and reachable by other services.
- `SECRETS_MNT_PATH`, default = `./secrets`
  Path to the folder where secrets are mounted.

The authentication is based on a static API key and requires a secret

<<<<<<< HEAD
- `approvalserviceapikey`

stored in the secret vault, e.g. Azure Key Vault. When working locally, the secret file should be stored under SECRETS_MNT_PATH folder, e.g. secrets/approvalserviceapikey.

The Approval Service expects following secrets in the Key Vault, so it can make a valid calls to Metadata and Publish Services:

- `metadataserviceapikey`
- `publishserviceapikey`
=======
- `approval_service_api_key`

stored in the secret vault, e.g. Azure Key Vault. When working locally, the secret file should be stored under SECRETS_MNT_PATH folder, e.g. secrets/approval_service_api_key.

The Approval Service expects following secrets in the Key Vault, so it can make a valid calls to Metadata and Publish Services:

- `metadata_service_api_key`
- `publish_service_api_key`
>>>>>>> dadb9be7
<|MERGE_RESOLUTION|>--- conflicted
+++ resolved
@@ -49,16 +49,6 @@
 
 The authentication is based on a static API key and requires a secret
 
-<<<<<<< HEAD
-- `approvalserviceapikey`
-
-stored in the secret vault, e.g. Azure Key Vault. When working locally, the secret file should be stored under SECRETS_MNT_PATH folder, e.g. secrets/approvalserviceapikey.
-
-The Approval Service expects following secrets in the Key Vault, so it can make a valid calls to Metadata and Publish Services:
-
-- `metadataserviceapikey`
-- `publishserviceapikey`
-=======
 - `approval_service_api_key`
 
 stored in the secret vault, e.g. Azure Key Vault. When working locally, the secret file should be stored under SECRETS_MNT_PATH folder, e.g. secrets/approval_service_api_key.
@@ -66,5 +56,4 @@
 The Approval Service expects following secrets in the Key Vault, so it can make a valid calls to Metadata and Publish Services:
 
 - `metadata_service_api_key`
-- `publish_service_api_key`
->>>>>>> dadb9be7
+- `publish_service_api_key`